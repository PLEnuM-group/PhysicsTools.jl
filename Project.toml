name = "PhysicsTools"
uuid = "aacfb283-0df6-49c4-85a4-270b72c3b0a9"
authors = ["Christian Haack"]
version = "0.1.0"

[deps]
DataStructures = "864edb3b-99cc-5e75-8d2d-829cb0a9cfe8"
Distributions = "31c24e10-a181-5473-b8eb-7969acd0382f"
FastGaussQuadrature = "442a2c76-b920-505d-bb47-c5924d526838"
LinearAlgebra = "37e2e46d-f89d-539d-b4ee-838fcccc9c8e"
Reexport = "189a3867-3050-52da-a836-e630ba90ab69"
Roots = "f2b01f46-fcfa-551c-844a-d8ac1e96c665"
StaticArrays = "90137ffa-7385-5640-81b9-e52037218182"

[compat]
<<<<<<< HEAD
FastGaussQuadrature = "0.5"
=======
Reexport = "1"
Roots = "2"
>>>>>>> 21f1f67a
julia = "1.8"

[extras]
Test = "8dfed614-e22c-5e08-85e1-65c5234f0b40"

[targets]
test = ["Test"]<|MERGE_RESOLUTION|>--- conflicted
+++ resolved
@@ -13,12 +13,9 @@
 StaticArrays = "90137ffa-7385-5640-81b9-e52037218182"
 
 [compat]
-<<<<<<< HEAD
 FastGaussQuadrature = "0.5"
-=======
 Reexport = "1"
 Roots = "2"
->>>>>>> 21f1f67a
 julia = "1.8"
 
 [extras]
