--- conflicted
+++ resolved
@@ -13,11 +13,8 @@
 StaticArrays = "90137ffa-7385-5640-81b9-e52037218182"
 
 [compat]
-<<<<<<< HEAD
 Reexport = "1"
-=======
 Roots = "2"
->>>>>>> c8f69cba
 julia = "1.8"
 
 [extras]
