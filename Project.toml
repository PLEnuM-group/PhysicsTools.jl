--- conflicted
+++ resolved
@@ -13,13 +13,10 @@
 StaticArrays = "90137ffa-7385-5640-81b9-e52037218182"
 
 [compat]
-<<<<<<< HEAD
 StaticArrays = "1"
-=======
 FastGaussQuadrature = "0.5"
 Reexport = "1"
 Roots = "2"
->>>>>>> 9845eecb
 julia = "1.8"
 
 [extras]
